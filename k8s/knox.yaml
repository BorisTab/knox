--- conflicted
+++ resolved
@@ -43,8 +43,6 @@
           - name: certs
             mountPath: /certs
       containers:
-<<<<<<< HEAD
-=======
       - name: spire-client
         image: gcr.io/spiffe-io/spire-agent:1.1.1
         command: [ "/bin/sh", "-c", "--"]
@@ -55,7 +53,6 @@
             readOnly: true
           - name: certs
             mountPath: /certs
->>>>>>> 1d0656db
       - image: registry.sbc.platform5.club/dev/knox:test-etcd
         name: knox
         imagePullPolicy: Always
